"""
    clone(x::CV)::CV

Clone a CV object

## Example
```jldoctest; setup = :(using GBCore)
julia> fit = Fit(n=1, l=2);

julia> cv = CV("replication_1", "fold_1", fit, ["population_1"], ["entry_1"], [0.0], [0.0], fit.metrics);

julia> copy_cv = clone(cv)
CV("replication_1", "fold_1", Fit("", ["", ""], [0.0, 0.0], "", [""], [""], [0.0], [0.0], Dict("" => 0.0)), ["population_1"], ["entry_1"], [0.0], [0.0], Dict("" => 0.0))
```
"""
function clone(x::CV)::CV
    CV(
        deepcopy(x.replication),
        deepcopy(x.fold),
        clone(x.fit),
        deepcopy(x.validation_populations),
        deepcopy(x.validation_entries),
        deepcopy(x.validation_y_true),
        deepcopy(x.validation_y_pred),
        deepcopy(x.metrics),
    )
end

"""
    Base.hash(x::CV, h::UInt)::UInt

Hash a CV struct using the entries, populations and loci_alleles.
We deliberately excluded the allele_frequencies, and mask for efficiency.

## Examples
```jldoctest; setup = :(using GBCore)
julia> fit = Fit(n=1, l=2);

julia> cv = CV("replication_1", "fold_1", fit, ["population_1"], ["entry_1"], [0.0], [0.0], fit.metrics);

julia> typeof(hash(cv))
UInt64
```
"""
function Base.hash(x::CV, h::UInt)::UInt
    hash(
        CV,
        hash(
            x.replication,
            hash(
                x.fold,
                hash(
                    x.fit,
                    hash(
                        x.validation_populations,
                        hash(
                            x.validation_entries,
                            hash(x.validation_y_true, hash(x.validation_y_pred, hash(x.metrics, h))),
                        ),
                    ),
                ),
            ),
        ),
    )
end


"""
    Base.:(==)(x::CV, y::CV)::Bool

Equality of CV structs using the hash function defined for CV structs.

## Examples
```jldoctest; setup = :(using GBCore)
julia> fit = Fit(n=1, l=2);

julia> cv_1 = CV("replication_1", "fold_1", fit, ["population_1"], ["entry_1"], [0.0], [0.0], fit.metrics);

julia> cv_2 = clone(cv_1);

julia> cv_3 = clone(cv_1); cv_3.replication = "other_replication";

julia> cv_1 == cv_2
true

julia> cv_1 == cv_3
false
```
"""
function Base.:(==)(x::CV, y::CV)::Bool
    hash(x) == hash(y)
end


"""
    checkdims(cv::CV)::Bool

Check dimension compatibility of the fields of the CV struct

# Examples
```jldoctest; setup = :(using GBCore)
julia> fit = Fit(n=1, l=2);

julia> cv = CV("replication_1", "fold_1", fit, ["population_1"], ["entry_1"], [0.0], [0.0], fit.metrics);

julia> checkdims(cv)
true

julia> cv.validation_y_true = [0.0, 0.0];

julia> checkdims(cv)
false
```
"""
function checkdims(cv::CV)::Bool
    n = length(cv.validation_populations)
    if !checkdims(cv.fit) ||
       (length(cv.validation_entries) != n) ||
       (length(cv.validation_y_true) != n) ||
       (length(cv.validation_y_pred) != n) ||
       (length(cv.metrics) != length(cv.fit.metrics))
        return false
    end
    true
end


"""
    tabularise(cvs::Vector{CV})::Tuple{DataFrame,DataFrame}

Export a vector of CV structs into data frames of metrics across entries and per validation entry

# Examples
```jldoctest; setup = :(using GBCore, DataFrames)
julia> fit_1 = Fit(n=1, l=2); fit_1.metrics = Dict("cor" => 0.0, "rmse" => 1.0); fit_1.trait = "trait_1";

julia> cv_1 = CV("replication_1", "fold_1", fit_1, ["population_1"], ["entry_1"], [0.0], [0.0], fit_1.metrics);

julia> fit_2 = Fit(n=1, l=2); fit_2.metrics = Dict("cor" => 1.0, "rmse" => 0.0); fit_2.trait = "trait_1";

julia> cv_2 = CV("replication_2", "fold_2", fit_2, ["population_2"], ["entry_2"], [0.0], [0.0], fit_2.metrics);

julia> cvs = [cv_1, cv_2];

julia> df_across_entries, df_per_entry = tabularise(cvs);

julia> names(df_across_entries)
8-element Vector{String}:
 "training_population"
 "validation_population"
 "trait"
 "model"
 "replication"
 "fold"
 "cor"
 "rmse"

julia> df_across_entries[!, [:cor, :rmse]]
2×2 DataFrame
 Row │ cor      rmse    
     │ Float64  Float64 
─────┼──────────────────
   1 │     0.0      1.0
   2 │     1.0      0.0

julia> names(df_per_entry)
9-element Vector{String}:
 "training_population"
 "validation_population"
 "entry"
 "trait"
 "model"
 "replication"
 "fold"
 "y_true"
 "y_pred"

julia> df_per_entry[!, [:entry, :y_true, :y_pred]]
2×3 DataFrame
 Row │ entry    y_true   y_pred  
     │ String   Float64  Float64 
─────┼───────────────────────────
   1 │ entry_1      0.0      0.0
   2 │ entry_2      0.0      0.0
```
"""
function tabularise(cvs::Vector{CV})::Tuple{DataFrame,DataFrame}
    # genomes = GBCore.simulategenomes(n=300, verbose=false); genomes.populations = StatsBase.sample(string.("pop_", 1:3), length(genomes.entries), replace=true);
    # trials, _ = GBCore.simulatetrials(genomes=genomes, n_years=1, n_seasons=1, n_harvests=1, n_sites=1, n_replications=1, verbose=false);
    # phenomes = extractphenomes(trials);
    # cvs, notes = cvbulk(genomes=genomes, phenomes=phenomes, models = [ols, ridge, lasso], n_replications=2, n_folds=2);
    # Check arguments
    c = length(cvs)
    if c < 1
        throw(ArgumentError("Input vector of CV structs is empty."))
    end
    # Extract the names of the genomic prediction cross-validation accuracy metrics
    metric_names = string.(keys(cvs[1].metrics))
    # Extract the metrics calculated across entries per trait, replication, fold and model
    df_across_entries = DataFrames.DataFrame(
        training_population = fill("", c),
        validation_population = fill("", c),
        trait = fill("", c),
        model = fill("", c),
        replication = fill("", c),
        fold = fill("", c),
    )
    for metric in metric_names
        df_across_entries[!, metric] = fill(0.0, c)
    end
    # At the same time extract individual entry predictions
    training_populations::Vector{String} = []
    validation_populations::Vector{String} = []
    entries::Vector{String} = []
    traits::Vector{String} = []
    models::Vector{String} = []
    replications::Vector{String} = []
    folds::Vector{String} = []
    y_trues::Vector{Float64} = []
    y_preds::Vector{Float64} = []
    for i = 1:c
        # i = 1
        if !checkdims(cvs[i])
            throw(ArgumentError("The CV struct at index " * string(i) * " is corrupted."))
        end
        df_across_entries.training_population[i] = join(sort(unique(cvs[i].fit.populations)), ";")
        df_across_entries.validation_population[i] = join(sort(unique(cvs[i].validation_populations)), ";")
        df_across_entries.trait[i] = cvs[i].fit.trait
        df_across_entries.model[i] = cvs[i].fit.model
        df_across_entries.replication[i] = cvs[i].replication
        df_across_entries.fold[i] = cvs[i].fold
        for metric in metric_names
            df_across_entries[i, metric] = cvs[i].metrics[metric]
        end
        n = length(cvs[i].validation_entries)
        append!(training_populations, repeat([join(sort(unique(cvs[i].fit.populations)), ";")], n))
        append!(validation_populations, cvs[i].validation_populations)
        append!(entries, cvs[i].validation_entries)
        append!(traits, repeat([cvs[i].fit.trait], n))
        append!(models, repeat([cvs[i].fit.model], n))
        append!(replications, repeat([cvs[i].replication], n))
        append!(folds, repeat([cvs[i].fold], n))
        append!(y_trues, cvs[i].validation_y_true)
        append!(y_preds, cvs[i].validation_y_pred)
    end
    # Metrics per entry
    df_per_entry = DataFrames.DataFrame(
        training_population = training_populations,
        validation_population = validation_populations,
        entry = entries,
        trait = traits,
        model = models,
        replication = replications,
        fold = folds,
        y_true = y_trues,
        y_pred = y_preds,
    )
    (df_across_entries, df_per_entry)
end

"""
    summarise(cvs::Vector{CV})::Tuple{DataFrame,DataFrame}

Summarise a vector of CV structs into:

- a data frame of mean metrics, and
- a data frame of mean and standard deviation of phenotype predictions per entry, trait and model.

# Examples
```jldoctest; setup = :(using GBCore, DataFrames)
julia> fit_1 = Fit(n=1, l=2); fit_1.metrics = Dict("cor" => 0.0, "rmse" => 1.0); fit_1.trait = "trait_1";

julia> cv_1 = CV("replication_1", "fold_1", fit_1, ["population_1"], ["entry_1"], [0.0], [0.0], fit_1.metrics);

julia> fit_2 = Fit(n=1, l=2); fit_2.metrics = Dict("cor" => 1.0, "rmse" => 0.0); fit_2.trait = "trait_1";

julia> cv_2 = CV("replication_2", "fold_2", fit_2, ["population_2"], ["entry_2"], [0.0], [0.0], fit_2.metrics);

julia> cvs = [cv_1, cv_2];

julia> df_summary, df_summary_per_entry = summarise(cvs);

julia> size(df_summary)
(2, 6)

julia> size(df_summary_per_entry)
(2, 8)
```
"""
function summarise(cvs::Vector{CV})::Tuple{DataFrame,DataFrame}
    # fit_1 = Fit(n = 1, l = 2); fit_1.trait = "trait_1"
    # fit_1.metrics = Dict("cor" => 0.0, "rmse" => 1.0)
    # cv_1 = CV("replication_1", "fold_1", fit_1, ["population_1"], ["entry_1"], [0.0], [0.0], fit_1.metrics)
    # fit_2 = Fit(n = 1, l = 2); fit_2.trait = "trait_2"
    # fit_2.metrics = Dict("cor" => 1.0, "rmse" => 0.0)
    # cv_2 = CV("replication_2", "fold_2", fit_2, ["population_2"], ["entry_2"], [0.0], [0.0], fit_2.metrics)
    # cvs = [cv_1, cv_2]
    # Check arguments
    for (i, cv) in enumerate(cvs)
        if !checkdims(cv)
            throw(ArgumentError("The element number " * string(i) * " in the vector of CV structs is corrupted."))
        end
    end
    # Tabularise
    df_across_entries, df_per_entry = tabularise(cvs)
    # Summarise across entries, reps and folds
    df_summary = combine(
        groupby(df_across_entries, [:training_population, :validation_population, :trait, :model]),
        [[:cor] => mean, [:cor] => std],
    )
    # Mean and standard deviation of phenotype predictions per entry
<<<<<<< HEAD
    df_summary_per_entry =
        combine(groupby(df_per_entry, [:training_population, :validation_population, :trait, :model, :entry])) do g
            idx = findall(.!ismissing.(g.y_true) .&& .!ismissing.(g.y_pred))
            μ = mean(g.y_pred[idx])
            σ = std(g.y_pred[idx])
            return (μ = μ, σ = σ)
        end
=======
    df_summary_per_entry = combine(groupby(df_per_entry, [:training_population, :validation_population, :trait, :model, :entry])) do g
        idx = findall(.!ismissing.(g.y_true) .&& .!ismissing.(g.y_pred))
        y_true = mean(g.y_true)
        μ = mean(g.y_pred[idx])
        σ = std(g.y_pred[idx])
        return (y_true= y_true, μ = μ, σ = σ)
    end
>>>>>>> 4d50e3dc
    (df_summary, df_summary_per_entry)
end<|MERGE_RESOLUTION|>--- conflicted
+++ resolved
@@ -309,15 +309,6 @@
         [[:cor] => mean, [:cor] => std],
     )
     # Mean and standard deviation of phenotype predictions per entry
-<<<<<<< HEAD
-    df_summary_per_entry =
-        combine(groupby(df_per_entry, [:training_population, :validation_population, :trait, :model, :entry])) do g
-            idx = findall(.!ismissing.(g.y_true) .&& .!ismissing.(g.y_pred))
-            μ = mean(g.y_pred[idx])
-            σ = std(g.y_pred[idx])
-            return (μ = μ, σ = σ)
-        end
-=======
     df_summary_per_entry = combine(groupby(df_per_entry, [:training_population, :validation_population, :trait, :model, :entry])) do g
         idx = findall(.!ismissing.(g.y_true) .&& .!ismissing.(g.y_pred))
         y_true = mean(g.y_true)
@@ -325,6 +316,5 @@
         σ = std(g.y_pred[idx])
         return (y_true= y_true, μ = μ, σ = σ)
     end
->>>>>>> 4d50e3dc
     (df_summary, df_summary_per_entry)
 end